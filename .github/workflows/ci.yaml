name: "CI"

on:
    pull_request:
    push:
        branches:
            - 'main'

env:
    SYMFONY_PHPUNIT_DIR: "$HOME/symfony-bridge/.phpunit"

jobs:
    tests:
        name: "PHP ${{ matrix.php }} ${{ matrix.mode }}"

        runs-on: ubuntu-latest

        strategy:
            fail-fast: false
            matrix:
                include:
<<<<<<< HEAD
=======
                  - php: '7.1'
                    composer: 2.2.x
                  - php: '7.2'
                  - php: '7.3'
                  - php: '7.4'
>>>>>>> c0c28f82
                  - php: '8.0'
                  - php: '8.1'
                    mode: low-deps

        steps:
            - name: "Checkout code"
              uses: actions/checkout@v2.3.3

            - name: "Install PHP with extensions"
              uses: shivammathur/setup-php@2.18.0
              with:
                  coverage: "none"
                  php-version: ${{ matrix.php }}
                  tools: composer:${{ matrix.composer }}

            - name: "Validate composer.json"
              run: "composer validate --strict --no-check-lock"

            - name: "Install dependencies"
              run: |
                if [[ "${{ matrix.mode }}" = low-deps ]]; then
                    composer u --prefer-lowest --prefer-stable --ansi
                else
                    composer u --ansi
                fi

            - name: "Install PHPUnit"
              run: vendor/bin/simple-phpunit install

            - run: vendor/bin/simple-phpunit

            - if: matrix.php == '8.0'
              name: "Lint PHP files"
              run: find src/ -name '*.php' | xargs -n1 php -l<|MERGE_RESOLUTION|>--- conflicted
+++ resolved
@@ -19,15 +19,8 @@
             fail-fast: false
             matrix:
                 include:
-<<<<<<< HEAD
-=======
-                  - php: '7.1'
+                  - php: '8.0'
                     composer: 2.2.x
-                  - php: '7.2'
-                  - php: '7.3'
-                  - php: '7.4'
->>>>>>> c0c28f82
-                  - php: '8.0'
                   - php: '8.1'
                     mode: low-deps
 
