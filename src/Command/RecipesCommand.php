<?php

/*
 * This file is part of the Symfony package.
 *
 * (c) Fabien Potencier <fabien@symfony.com>
 *
 * For the full copyright and license information, please view the LICENSE
 * file that was distributed with this source code.
 */

namespace Symfony\Flex\Command;

use Composer\Command\BaseCommand;
use Composer\Downloader\TransportException;
use Symfony\Component\Console\Input\InputArgument;
use Symfony\Component\Console\Input\InputInterface;
use Symfony\Component\Console\Input\InputOption;
use Symfony\Component\Console\Output\OutputInterface;
use Symfony\Flex\GithubApi;
use Symfony\Flex\InformationOperation;
use Symfony\Flex\Lock;
use Symfony\Flex\Recipe;

/**
 * @author Maxime Hélias <maximehelias16@gmail.com>
 */
class RecipesCommand extends BaseCommand
{
    /** @var \Symfony\Flex\Flex */
    private $flex;

<<<<<<< HEAD
    private Lock $symfonyLock;
    private HttpDownloader $downloader;
=======
    private $symfonyLock;
    private $githubApi;
>>>>>>> 97634769

    public function __construct(/* cannot be type-hinted */ $flex, Lock $symfonyLock, HttpDownloader $downloader)
    {
        $this->flex = $flex;
        $this->symfonyLock = $symfonyLock;
        $this->githubApi = new GithubApi($downloader);

        parent::__construct();
    }

    protected function configure()
    {
        $this->setName('symfony:recipes')
            ->setAliases(['recipes'])
            ->setDescription('Shows information about all available recipes.')
            ->setDefinition([
                new InputArgument('package', InputArgument::OPTIONAL, 'Package to inspect, if not provided all packages are.'),
            ])
            ->addOption('outdated', 'o', InputOption::VALUE_NONE, 'Show only recipes that are outdated')
        ;
    }

    protected function execute(InputInterface $input, OutputInterface $output)
    {
        $installedRepo = $this->getComposer()->getRepositoryManager()->getLocalRepository();

        // Inspect one or all packages
        $package = $input->getArgument('package');
        if (null !== $package) {
            $packages = [0 => ['name' => strtolower($package)]];
        } else {
            $locker = $this->getComposer()->getLocker();
            $lockData = $locker->getLockData();

            // Merge all packages installed
            $packages = array_merge($lockData['packages'], $lockData['packages-dev']);
        }

        $operations = [];
        foreach ($packages as $value) {
            if (null === $pkg = $installedRepo->findPackage($value['name'], '*')) {
                $this->getIO()->writeError(sprintf('<error>Package %s is not installed</error>', $value['name']));

                continue;
            }

            $operations[] = new InformationOperation($pkg);
        }

        $recipes = $this->flex->fetchRecipes($operations, false);
        ksort($recipes);

        $nbRecipe = \count($recipes);
        if ($nbRecipe <= 0) {
            $this->getIO()->writeError('<error>No recipe found</error>');

            return 1;
        }

        // Display the information about a specific recipe
        if (1 === $nbRecipe) {
            $this->displayPackageInformation(current($recipes));

            return 0;
        }

        $outdated = $input->getOption('outdated');

        $write = [];
        $hasOutdatedRecipes = false;
        foreach ($recipes as $name => $recipe) {
            $lockRef = $this->symfonyLock->get($name)['recipe']['ref'] ?? null;

            $additional = null;
            if (null === $lockRef && null !== $recipe->getRef()) {
                $additional = '<comment>(recipe not installed)</comment>';
            } elseif ($recipe->getRef() !== $lockRef && !$recipe->isAuto()) {
                $additional = '<comment>(update available)</comment>';
            }

            if ($outdated && null === $additional) {
                continue;
            }

            $hasOutdatedRecipes = true;
            $write[] = sprintf(' * %s %s', $name, $additional);
        }

        // Nothing to display
        if (!$hasOutdatedRecipes) {
            return 0;
        }

        $this->getIO()->write(array_merge([
            '',
            '<bg=blue;fg=white>                      </>',
            sprintf('<bg=blue;fg=white> %s recipes.   </>', $outdated ? ' Outdated' : 'Available'),
            '<bg=blue;fg=white>                      </>',
            '',
        ], $write, [
            '',
            'Run:',
            ' * <info>composer recipes vendor/package</info> to see details about a recipe.',
            ' * <info>composer recipes:update vendor/package</info> to update that recipe.',
            '',
        ]));

        if ($outdated) {
            return 1;
        }

        return 0;
    }

    private function displayPackageInformation(Recipe $recipe)
    {
        $io = $this->getIO();
        $recipeLock = $this->symfonyLock->get($recipe->getName());

        $lockRef = $recipeLock['recipe']['ref'] ?? null;
        $lockRepo = $recipeLock['recipe']['repo'] ?? null;
        $lockFiles = $recipeLock['files'] ?? null;
        $lockBranch = $recipeLock['recipe']['branch'] ?? null;
        $lockVersion = $recipeLock['recipe']['version'] ?? $recipeLock['version'] ?? null;

        $status = '<comment>up to date</comment>';
        if ($recipe->isAuto()) {
            $status = '<comment>auto-generated recipe</comment>';
        } elseif (null === $lockRef && null !== $recipe->getRef()) {
            $status = '<comment>recipe not installed</comment>';
        } elseif ($recipe->getRef() !== $lockRef) {
            $status = '<comment>update available</comment>';
        }

        $gitSha = null;
        $commitDate = null;
        if (null !== $lockRef && null !== $lockRepo) {
            try {
                $recipeCommitData = $this->githubApi->findRecipeCommitDataFromTreeRef(
                    $recipe->getName(),
                    $lockRepo,
                    $lockBranch ?? '',
                    $lockVersion,
                    $lockRef
                );
                $gitSha = $recipeCommitData ? $recipeCommitData['commit'] : null;
                $commitDate = $recipeCommitData ? $recipeCommitData['date'] : null;
            } catch (TransportException $exception) {
                $io->writeError('Error downloading exact git sha for installed recipe.');
            }
        }

        $io->write('<info>name</info>             : '.$recipe->getName());
        $io->write('<info>version</info>          : '.($lockVersion ?? 'n/a'));
        $io->write('<info>status</info>           : '.$status);
        if (!$recipe->isAuto() && null !== $lockVersion) {
            $recipeUrl = sprintf(
                'https://%s/tree/%s/%s/%s',
                $lockRepo,
                // if something fails, default to the branch as the closest "sha"
                $gitSha ?? $lockBranch,
                $recipe->getName(),
                $lockVersion
            );

            $io->write('<info>installed recipe</info> : '.$recipeUrl);
        }

        if ($lockRef !== $recipe->getRef()) {
            $io->write('<info>latest recipe</info>    : '.$recipe->getURL());
        }

        if ($lockRef !== $recipe->getRef() && null !== $lockVersion) {
            $historyUrl = sprintf(
                'https://%s/commits/%s/%s',
                $lockRepo,
                $lockBranch,
                $recipe->getName()
            );

            // show commits since one second after the currently-installed recipe
            if (null !== $commitDate) {
                $historyUrl .= '?since='.(new \DateTime($commitDate))->modify('+1 seconds')->format('c\Z');
            }

            $io->write('<info>recipe history</info>   : '.$historyUrl);
        }

        if (null !== $lockFiles) {
            $io->write('<info>files</info>            : ');
            $io->write('');

            $tree = $this->generateFilesTree($lockFiles);

            $this->displayFilesTree($tree);
        }

        if ($lockRef !== $recipe->getRef()) {
            $io->write([
                '',
                'Update this recipe by running:',
                sprintf('<info>composer recipes:update %s</info>', $recipe->getName()),
            ]);
        }
    }

    private function generateFilesTree(array $files): array
    {
        $tree = [];
        foreach ($files as $file) {
            $path = explode('/', $file);

            $tree = array_merge_recursive($tree, $this->addNode($path));
        }

        return $tree;
    }

    private function addNode(array $node): array
    {
        $current = array_shift($node);

        $subTree = [];
        if (null !== $current) {
            $subTree[$current] = $this->addNode($node);
        }

        return $subTree;
    }

    /**
     * Note : We do not display file modification information with Configurator like ComposerScripts, Container, DockerComposer, Dockerfile, Env, Gitignore and Makefile.
     */
    private function displayFilesTree(array $tree)
    {
        end($tree);
        $endKey = key($tree);
        foreach ($tree as $dir => $files) {
            $treeBar = '├';
            $total = \count($files);
            if (0 === $total || $endKey === $dir) {
                $treeBar = '└';
            }

            $info = sprintf(
                '%s──%s',
                $treeBar,
                $dir
            );
            $this->writeTreeLine($info);

            $treeBar = str_replace('└', ' ', $treeBar);

            $this->displayTree($files, $treeBar);
        }
    }

    private function displayTree(array $tree, $previousTreeBar = '├', $level = 1)
    {
        $previousTreeBar = str_replace('├', '│', $previousTreeBar);
        $treeBar = $previousTreeBar.'  ├';

        $i = 0;
        $total = \count($tree);

        foreach ($tree as $dir => $files) {
            ++$i;
            if ($i === $total) {
                $treeBar = $previousTreeBar.'  └';
            }

            $info = sprintf(
                '%s──%s',
                $treeBar,
                $dir
            );
            $this->writeTreeLine($info);

            $treeBar = str_replace('└', ' ', $treeBar);

            $this->displayTree($files, $treeBar, $level + 1);
        }
    }

    private function writeTreeLine($line)
    {
        $io = $this->getIO();
        if (!$io->isDecorated()) {
            $line = str_replace(['└', '├', '──', '│'], ['`-', '|-', '-', '|'], $line);
        }

        $io->write($line);
    }
<<<<<<< HEAD

    /**
     * Attempts to find the original git sha when the recipe was installed.
     */
    private function findRecipeCommitDataFromTreeRef(string $package, string $repo, string $branch, string $version, string $lockRef)
    {
        // only supports public repository placement
        if (0 !== strpos($repo, 'github.com')) {
            return [null, null];
        }

        $parts = explode('/', $repo);
        if (3 !== \count($parts)) {
            return [null, null];
        }

        $recipePath = sprintf('%s/%s', $package, $version);
        $commitsData = $this->requestGitHubApi(sprintf(
            'https://api.github.com/repos/%s/%s/commits?path=%s&sha=%s',
            $parts[1],
            $parts[2],
            $recipePath,
            $branch
        ));

        foreach ($commitsData as $commitData) {
            // go back the commits one-by-one
            $treeUrl = $commitData['commit']['tree']['url'].'?recursive=true';

            // fetch the full tree, then look for the tree for the package path
            $treeData = $this->requestGitHubApi($treeUrl);
            foreach ($treeData['tree'] as $treeItem) {
                if ($treeItem['path'] !== $recipePath) {
                    continue;
                }

                if ($treeItem['sha'] === $lockRef) {
                    // shorten for brevity
                    return [
                        substr($commitData['sha'], 0, 7),
                        $commitData['commit']['committer']['date'],
                    ];
                }
            }
        }

        return [null, null];
    }

    private function requestGitHubApi(string $path)
    {
        $contents = $this->downloader->get($path)->getBody();

        return json_decode($contents, true);
    }
=======
>>>>>>> 97634769
}<|MERGE_RESOLUTION|>--- conflicted
+++ resolved
@@ -30,13 +30,8 @@
     /** @var \Symfony\Flex\Flex */
     private $flex;
 
-<<<<<<< HEAD
     private Lock $symfonyLock;
-    private HttpDownloader $downloader;
-=======
-    private $symfonyLock;
-    private $githubApi;
->>>>>>> 97634769
+    private GithubApi $githubApi;
 
     public function __construct(/* cannot be type-hinted */ $flex, Lock $symfonyLock, HttpDownloader $downloader)
     {
@@ -330,62 +325,4 @@
 
         $io->write($line);
     }
-<<<<<<< HEAD
-
-    /**
-     * Attempts to find the original git sha when the recipe was installed.
-     */
-    private function findRecipeCommitDataFromTreeRef(string $package, string $repo, string $branch, string $version, string $lockRef)
-    {
-        // only supports public repository placement
-        if (0 !== strpos($repo, 'github.com')) {
-            return [null, null];
-        }
-
-        $parts = explode('/', $repo);
-        if (3 !== \count($parts)) {
-            return [null, null];
-        }
-
-        $recipePath = sprintf('%s/%s', $package, $version);
-        $commitsData = $this->requestGitHubApi(sprintf(
-            'https://api.github.com/repos/%s/%s/commits?path=%s&sha=%s',
-            $parts[1],
-            $parts[2],
-            $recipePath,
-            $branch
-        ));
-
-        foreach ($commitsData as $commitData) {
-            // go back the commits one-by-one
-            $treeUrl = $commitData['commit']['tree']['url'].'?recursive=true';
-
-            // fetch the full tree, then look for the tree for the package path
-            $treeData = $this->requestGitHubApi($treeUrl);
-            foreach ($treeData['tree'] as $treeItem) {
-                if ($treeItem['path'] !== $recipePath) {
-                    continue;
-                }
-
-                if ($treeItem['sha'] === $lockRef) {
-                    // shorten for brevity
-                    return [
-                        substr($commitData['sha'], 0, 7),
-                        $commitData['commit']['committer']['date'],
-                    ];
-                }
-            }
-        }
-
-        return [null, null];
-    }
-
-    private function requestGitHubApi(string $path)
-    {
-        $contents = $this->downloader->get($path)->getBody();
-
-        return json_decode($contents, true);
-    }
-=======
->>>>>>> 97634769
 }