--- conflicted
+++ resolved
@@ -246,29 +246,4 @@
 
         return null;
     }
-<<<<<<< HEAD
-
-    /**
-     * @param ConstraintInterface[] $constraints
-     */
-    private function compactConstraints(array $constraints): string
-    {
-        foreach ($constraints as $k1 => $constraint1) {
-            foreach ($constraints as $k2 => $constraint2) {
-                if ($k1 !== $k2 && Intervals::isSubsetOf($constraint1, $constraint2)) {
-                    unset($constraints[$k2]);
-                }
-            }
-        }
-
-        uksort($constraints, 'strnatcmp');
-
-        foreach ($constraints as $k => $constraint) {
-            $constraints[$k] = \count($constraints) > 1 && false !== strpos($k, '|') ? '('.$k.')' : $k;
-        }
-
-        return implode(',', $constraints);
-    }
-=======
->>>>>>> 7e2319a4
 }