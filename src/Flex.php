<?php

/*
 * This file is part of the Symfony package.
 *
 * (c) Fabien Potencier <fabien@symfony.com>
 *
 * For the full copyright and license information, please view the LICENSE
 * file that was distributed with this source code.
 */

namespace Symfony\Flex;

use Composer\Command\GlobalCommand;
use Composer\Composer;
use Composer\Console\Application;
use Composer\DependencyResolver\Operation\InstallOperation;
use Composer\DependencyResolver\Operation\OperationInterface;
use Composer\DependencyResolver\Operation\UninstallOperation;
use Composer\DependencyResolver\Operation\UpdateOperation;
use Composer\DependencyResolver\Transaction;
use Composer\EventDispatcher\EventSubscriberInterface;
use Composer\Factory;
use Composer\Installer;
use Composer\Installer\InstallerEvent;
use Composer\Installer\InstallerEvents;
use Composer\Installer\PackageEvent;
use Composer\Installer\PackageEvents;
use Composer\Installer\SuggestedPackagesReporter;
use Composer\IO\IOInterface;
use Composer\IO\NullIO;
use Composer\Json\JsonFile;
use Composer\Json\JsonManipulator;
use Composer\Package\BasePackage;
use Composer\Package\Locker;
use Composer\Package\Package;
use Composer\Plugin\PluginEvents;
use Composer\Plugin\PluginInterface;
use Composer\Plugin\PrePoolCreateEvent;
use Composer\Script\Event;
use Composer\Script\ScriptEvents;
use Composer\Semver\VersionParser;
use Symfony\Component\Console\Input\ArgvInput;
use Symfony\Component\Filesystem\Filesystem;
use Symfony\Flex\Event\UpdateEvent;
use Symfony\Flex\Unpack\Operation;
use Symfony\Thanks\Thanks;

/**
 * @author Fabien Potencier <fabien@symfony.com>
 * @author Nicolas Grekas <p@tchwork.com>
 */
class Flex implements PluginInterface, EventSubscriberInterface
{
    /**
     * @var Composer
     */
    private $composer;

    /**
     * @var IOInterface
     */
    private $io;

    private $config;
    private $options;
    private $configurator;
    private $downloader;

    /**
     * @var Installer
     */
    private $installer;
    private $postInstallOutput = [''];
    private $operations = [];
    private $lock;
    private $displayThanksReminder = 0;
    private $dryRun = false;
    private $reinstall;
    private static $activated = true;
    private static $aliasResolveCommands = [
        'require' => true,
        'update' => false,
        'remove' => false,
        'unpack' => true,
    ];
    private $filter;

    public function activate(Composer $composer, IOInterface $io)
    {
        if (!\extension_loaded('openssl')) {
            self::$activated = false;
            $io->writeError('<warning>Symfony Flex has been disabled. You must enable the openssl extension in your "php.ini" file.</>');

            return;
        }

        // to avoid issues when Flex is upgraded, we load all PHP classes now
        // that way, we are sure to use all classes from the same version
        foreach (new \RecursiveIteratorIterator(new \RecursiveDirectoryIterator(__DIR__, \FilesystemIterator::SKIP_DOTS)) as $file) {
            if ('.php' === substr($file, -4)) {
                class_exists(__NAMESPACE__.str_replace('/', '\\', substr($file, \strlen(__DIR__), -4)));
            }
        }

        $this->composer = $composer;
        $this->io = $io;
        $this->config = $composer->getConfig();
        $this->options = $this->initOptions();

        $symfonyRequire = preg_replace('/\.x$/', '.x-dev', getenv('SYMFONY_REQUIRE') ?: ($composer->getPackage()->getExtra()['symfony']['require'] ?? ''));

        $rfs = Factory::createHttpDownloader($this->io, $this->config);

        $this->downloader = $downloader = new Downloader($composer, $io, $rfs);

        if ($symfonyRequire) {
            $this->filter = new PackageFilter($io, $symfonyRequire, $this->downloader);
        }

        $composerFile = Factory::getComposerFile();
        $composerLock = 'json' === pathinfo($composerFile, \PATHINFO_EXTENSION) ? substr($composerFile, 0, -4).'lock' : $composerFile.'.lock';
        $symfonyLock = str_replace('composer', 'symfony', basename($composerLock));

        $this->configurator = new Configurator($composer, $io, $this->options);
        $this->lock = new Lock(getenv('SYMFONY_LOCKFILE') ?: \dirname($composerLock).'/'.(basename($composerLock) !== $symfonyLock ? $symfonyLock : 'symfony.lock'));

        $disable = true;
        foreach (array_merge($composer->getPackage()->getRequires() ?? [], $composer->getPackage()->getDevRequires() ?? []) as $link) {
            // recipes apply only when symfony/flex is found in "require" or "require-dev" in the root package
            if ('symfony/flex' === $link->getTarget()) {
                $disable = false;
                break;
            }
        }
        if ($disable) {
            $downloader->disable();
        }

        $backtrace = $this->configureInstaller();

        foreach ($backtrace as $trace) {
            if (!isset($trace['object']) || !isset($trace['args'][0])) {
                continue;
            }

            if (!$trace['object'] instanceof Application || !$trace['args'][0] instanceof ArgvInput) {
                continue;
            }

            // In Composer 1.0.*, $input knows about option and argument definitions
            // Since Composer >=1.1, $input contains only raw values
            $input = $trace['args'][0];
            $app = $trace['object'];

            $resolver = new PackageResolver($this->downloader);

            try {
                $command = $input->getFirstArgument();
                $command = $command ? $app->find($command)->getName() : null;
            } catch (\InvalidArgumentException $e) {
            }

            if ('create-project' === $command) {
                if ($input->hasOption('remove-vcs')) {
                    $input->setOption('remove-vcs', true);
                }
            } elseif ('update' === $command) {
                $this->displayThanksReminder = 1;
            } elseif ('outdated' === $command) {
                $symfonyRequire = null;
            }

            if (isset(self::$aliasResolveCommands[$command])) {
                // early resolve for BC with Composer 1.0
                if ($input->hasArgument('packages')) {
                    $input->setArgument('packages', $resolver->resolve($input->getArgument('packages'), self::$aliasResolveCommands[$command]));
                }
            }

            if ($input->hasParameterOption('--prefer-lowest', true)) {
                // When prefer-lowest is set and no stable version has been released,
                // we consider "dev" more stable than "alpha", "beta" or "RC". This
                // allows testing lowest versions with potential fixes applied.
                BasePackage::$stabilities['dev'] = 1 + BasePackage::STABILITY_STABLE;
            }

            $app->add(new Command\RequireCommand($resolver, \Closure::fromCallable([$this, 'updateComposerLock'])));
            $app->add(new Command\UpdateCommand($resolver));
            $app->add(new Command\RemoveCommand($resolver));
            $app->add(new Command\RecipesCommand($this, $this->lock, $rfs));
            $app->add(new Command\InstallRecipesCommand($this, $this->options->get('root-dir'), $this->options->get('runtime')['dotenv_path'] ?? '.env'));
            $app->add(new Command\UpdateRecipesCommand($this, $this->downloader, $rfs, $this->configurator, $this->options->get('root-dir')));
            $app->add(new Command\DumpEnvCommand($this->config, $this->options));

            break;
        }
    }

    public function deactivate(Composer $composer, IOInterface $io)
    {
        self::$activated = false;
    }

    public function configureInstaller()
    {
        $backtrace = debug_backtrace();
        foreach ($backtrace as $trace) {
            if (isset($trace['object']) && $trace['object'] instanceof Installer) {
                $this->installer = $trace['object']->setSuggestedPackagesReporter(new SuggestedPackagesReporter(new NullIO()));
            }

            if (isset($trace['object']) && $trace['object'] instanceof GlobalCommand) {
                $this->downloader->disable();
            }
        }

        return $backtrace;
    }

    public function configureProject(Event $event)
    {
        if (!$this->downloader->isEnabled()) {
            $this->io->writeError('<warning>Project configuration is disabled: "symfony/flex" not found in the root composer.json</>');

            return;
        }

        // Remove LICENSE (which do not apply to the user project)
        @unlink('LICENSE');

        // Update composer.json (project is proprietary by default)
        $file = Factory::getComposerFile();
        $contents = file_get_contents($file);
        $manipulator = new JsonManipulator($contents);
        $json = JsonFile::parseJson($contents);

        // new projects are most of the time proprietary
        $manipulator->addMainKey('license', 'proprietary');

        // extra.branch-alias doesn't apply to the project
        $manipulator->removeSubNode('extra', 'branch-alias');

        // 'name' and 'description' are only required for public packages
        // don't use $manipulator->removeProperty() for BC with Composer 1.0
        $contents = preg_replace(['{^\s*+"name":.*,$\n}m', '{^\s*+"description":.*,$\n}m'], '', $manipulator->getContents(), 1);
        file_put_contents($file, $contents);

        $this->updateComposerLock();
    }

    public function recordFlexInstall(PackageEvent $event)
    {
        if (null === $this->reinstall && 'symfony/flex' === $event->getOperation()->getPackage()->getName()) {
            $this->reinstall = true;
        }
    }

    public function record(PackageEvent $event)
    {
        if ($this->shouldRecordOperation($event->getOperation(), $event->isDevMode(), $event->getComposer())) {
            $this->operations[] = $event->getOperation();
        }
    }

    public function recordOperations(InstallerEvent $event)
    {
        if (!$event->isExecutingOperations()) {
            return;
        }

        $versionParser = new VersionParser();
        $packages = [];
        foreach ($this->lock->all() as $name => $info) {
            $packages[] = new Package($name, $versionParser->normalize($info['version']), $info['version']);
        }

        $transation = \Closure::bind(function () use ($packages, $event) {
            return new Transaction($packages, $event->getTransaction()->resultPackageMap);
        }, null, Transaction::class)();

        foreach ($transation->getOperations() as $operation) {
            if ($this->shouldRecordOperation($operation, $event->isDevMode(), $event->getComposer())) {
                $this->operations[] = $operation;
            }
        }
    }

    public function update(Event $event, $operations = [])
    {
        if ($operations) {
            $this->operations = $operations;
        }

        $this->install($event);

        $file = Factory::getComposerFile();
        $contents = file_get_contents($file);
        $json = JsonFile::parseJson($contents);

        if (!$this->reinstall && !isset($json['flex-require']) && !isset($json['flex-require-dev'])) {
            $this->unpack($event);

            return;
        }

        // merge "flex-require" with "require"
        $manipulator = new JsonManipulator($contents);
        $sortPackages = $this->composer->getConfig()->get('sort-packages');
        $symfonyVersion = $json['extra']['symfony']['require'] ?? null;
        $versions = $symfonyVersion ? $this->downloader->getVersions() : null;
        foreach (['require', 'require-dev'] as $type) {
            if (!isset($json['flex-'.$type])) {
                continue;
            }
            foreach ($json['flex-'.$type] as $package => $constraint) {
                if ($symfonyVersion && '*' === $constraint && isset($versions['splits'][$package])) {
                    // replace unbounded constraints for symfony/* packages by extra.symfony.require
                    $constraint = $symfonyVersion;
                }
                $manipulator->addLink($type, $package, $constraint, $sortPackages);
            }

            $manipulator->removeMainKey('flex-'.$type);
        }

        file_put_contents($file, $manipulator->getContents());

        $this->reinstall($event, true);
    }

    public function install(Event $event)
    {
        $rootDir = $this->options->get('root-dir');
        $runtime = $this->options->get('runtime');
        $dotenvPath = $rootDir.'/'.($runtime['dotenv_path'] ?? '.env');

        if (!file_exists($dotenvPath) && !file_exists($dotenvPath.'.local') && file_exists($dotenvPath.'.dist') && false === strpos(file_get_contents($dotenvPath.'.dist'), '.env.local')) {
            copy($dotenvPath.'.dist', $dotenvPath);
        }

        // Execute missing recipes
        $recipes = ScriptEvents::POST_UPDATE_CMD === $event->getName() ? $this->fetchRecipes($this->operations, $event instanceof UpdateEvent && $event->reset()) : [];
        $this->operations = [];     // Reset the operation after getting recipes

        if (2 === $this->displayThanksReminder) {
            $love = '\\' === \DIRECTORY_SEPARATOR ? 'love' : '💖 ';
            $star = '\\' === \DIRECTORY_SEPARATOR ? 'star' : '★ ';

            $this->io->writeError('');
            $this->io->writeError('What about running <comment>composer global require symfony/thanks && composer thanks</> now?');
            $this->io->writeError(sprintf('This will spread some %s by sending a %s to the GitHub repositories of your fellow package maintainers.', $love, $star));
        }

        $this->io->writeError('');

        if (!$recipes) {
            if (ScriptEvents::POST_UPDATE_CMD === $event->getName()) {
                $this->finish($rootDir);
            }

            if ($this->downloader->isEnabled()) {
                $this->io->writeError('Run <comment>composer recipes</> at any time to see the status of your Symfony recipes.');
                $this->io->writeError('');
            }

            return;
        }

        $this->io->writeError(sprintf('<info>Symfony operations: %d recipe%s (%s)</>', \count($recipes), \count($recipes) > 1 ? 's' : '', $this->downloader->getSessionId()));
        $installContribs = $this->composer->getPackage()->getExtra()['symfony']['allow-contrib'] ?? false;
        $manifest = null;
        $originalComposerJsonHash = $this->getComposerJsonHash();
        foreach ($recipes as $recipe) {
            if ('install' === $recipe->getJob() && !$installContribs && $recipe->isContrib()) {
                $warning = $this->io->isInteractive() ? 'WARNING' : 'IGNORING';
                $this->io->writeError(sprintf('  - <warning> %s </> %s', $warning, $this->formatOrigin($recipe)));
                $question = sprintf('    The recipe for this package comes from the "contrib" repository, which is open to community contributions.
    Review the recipe at %s

    Do you want to execute this recipe?
    [<comment>y</>] Yes
    [<comment>n</>] No
    [<comment>a</>] Yes for all packages, only for the current installation session
    [<comment>p</>] Yes permanently, never ask again for this project
    (defaults to <comment>n</>): ', $recipe->getURL());
                $answer = $this->io->askAndValidate(
                    $question,
                    function ($value) {
                        if (null === $value) {
                            return 'n';
                        }
                        $value = strtolower($value[0]);
                        if (!\in_array($value, ['y', 'n', 'a', 'p'])) {
                            throw new \InvalidArgumentException('Invalid choice.');
                        }

                        return $value;
                    },
                    null,
                    'n'
                );
                if ('n' === $answer) {
                    continue;
                }
                if ('a' === $answer) {
                    $installContribs = true;
                }
                if ('p' === $answer) {
                    $installContribs = true;
                    $json = new JsonFile(Factory::getComposerFile());
                    $manipulator = new JsonManipulator(file_get_contents($json->getPath()));
                    $manipulator->addSubNode('extra', 'symfony.allow-contrib', true);
                    file_put_contents($json->getPath(), $manipulator->getContents());
                }
            }

            switch ($recipe->getJob()) {
                case 'install':
                    $this->io->writeError(sprintf('  - Configuring %s', $this->formatOrigin($recipe)));
                    $this->configurator->install($recipe, $this->lock, [
                        'force' => $event instanceof UpdateEvent && $event->force(),
                    ]);
                    $manifest = $recipe->getManifest();
                    if (isset($manifest['post-install-output'])) {
                        $this->postInstallOutput[] = sprintf('<bg=yellow;fg=white> %s </> instructions:', $recipe->getName());
                        $this->postInstallOutput[] = '';
                        foreach ($manifest['post-install-output'] as $line) {
                            $this->postInstallOutput[] = $this->options->expandTargetDir($line);
                        }
                        $this->postInstallOutput[] = '';
                    }
                    break;
                case 'update':
                    break;
                case 'uninstall':
                    $this->io->writeError(sprintf('  - Unconfiguring %s', $this->formatOrigin($recipe)));
                    $this->configurator->unconfigure($recipe, $this->lock);
                    break;
            }
        }

        if (null !== $manifest) {
            array_unshift(
                $this->postInstallOutput,
                '<bg=blue;fg=white>              </>',
                '<bg=blue;fg=white> What\'s next? </>',
                '<bg=blue;fg=white>              </>',
                '',
                '<info>Some files have been created and/or updated to configure your new packages.</>',
                'Please <comment>review</>, <comment>edit</> and <comment>commit</> them: these files are <comment>yours</>.'
            );
        }

        $this->finish($rootDir, $originalComposerJsonHash);
    }

    public function finish(string $rootDir, string $originalComposerJsonHash = null): void
    {
        $this->synchronizePackageJson($rootDir);
        $this->lock->write();

        if ($originalComposerJsonHash && $this->getComposerJsonHash() !== $originalComposerJsonHash) {
            $this->updateComposerLock();
        }
    }

    private function synchronizePackageJson(string $rootDir)
    {
        $rootDir = realpath($rootDir);
        $vendorDir = trim((new Filesystem())->makePathRelative($this->config->get('vendor-dir'), $rootDir), '/');

        $synchronizer = new PackageJsonSynchronizer($rootDir, $vendorDir);

        if ($synchronizer->shouldSynchronize()) {
            $lockData = $this->composer->getLocker()->getLockData();

            if (method_exists($synchronizer, 'addPackageJsonLink') && 'string' === (new \ReflectionParameter([$synchronizer, 'addPackageJsonLink'], 'phpPackage'))->getType()->getName()) {
                // support for smooth upgrades from older flex versions
                $lockData['packages'] = array_column($lockData['packages'] ?? [], 'name');
                $lockData['packages-dev'] = array_column($lockData['packages-dev'] ?? [], 'name');
            }

            if ($synchronizer->synchronize(array_merge($lockData['packages'] ?? [], $lockData['packages-dev'] ?? []))) {
                $this->io->writeError('<info>Synchronizing package.json with PHP packages</>');
                $this->io->writeError('<warning>Don\'t forget to run npm install --force or yarn install --force to refresh your JavaScript dependencies!</>');
                $this->io->writeError('');
            }
        }
    }

    public function uninstall(Composer $composer, IOInterface $io)
    {
        $this->lock->delete();
    }

    public function enableThanksReminder()
    {
        if (1 === $this->displayThanksReminder) {
            $this->displayThanksReminder = !class_exists(Thanks::class, false) ? 2 : 0;
        }
    }

    public function executeAutoScripts(Event $event)
    {
        $event->stopPropagation();

        // force reloading scripts as we might have added and removed during this run
        $json = new JsonFile(Factory::getComposerFile());
        $jsonContents = $json->read();

        $executor = new ScriptExecutor($this->composer, $this->io, $this->options);
        foreach ($jsonContents['scripts']['auto-scripts'] as $cmd => $type) {
            $executor->execute($type, $cmd);
        }

        $this->io->write($this->postInstallOutput);
        $this->postInstallOutput = [];
    }

    /**
     * @return Recipe[]
     */
    public function fetchRecipes(array $operations, bool $reset): array
    {
        if (!$this->downloader->isEnabled()) {
            $this->io->writeError('<warning>Symfony recipes are disabled: "symfony/flex" not found in the root composer.json</>');

            return [];
        }
        $devPackages = null;
        $data = $this->downloader->getRecipes($operations);
        $manifests = $data['manifests'] ?? [];
        $locks = $data['locks'] ?? [];
        // symfony/flex recipes should always be applied first
        $flexRecipe = [];
        // symfony/framework-bundle recipe should always be applied first after the metapackages
        $recipes = [
            'symfony/framework-bundle' => null,
        ];
        $metaRecipes = [];

        foreach ($operations as $operation) {
            if ($operation instanceof UpdateOperation) {
                $package = $operation->getTargetPackage();
            } else {
                $package = $operation->getPackage();
            }

            // FIXME: Multi name with getNames()
            $name = $package->getName();
            $job = method_exists($operation, 'getOperationType') ? $operation->getOperationType() : $operation->getJobType();

            if (!isset($manifests[$name]) && isset($data['conflicts'][$name])) {
                $this->io->writeError(sprintf('  - Skipping recipe for %s: all versions of the recipe conflict with your package versions.', $name), true, IOInterface::VERBOSE);
                continue;
            }

            while ($this->doesRecipeConflict($manifests[$name] ?? [], $operation)) {
                $this->downloader->removeRecipeFromIndex($name, $manifests[$name]['version']);
                $newData = $this->downloader->getRecipes([$operation]);
                $newManifests = $newData['manifests'] ?? [];

                if (!isset($newManifests[$name])) {
                    // no older recipe found
                    $this->io->writeError(sprintf('  - Skipping recipe for %s: all versions of the recipe conflict with your package versions.', $name), true, IOInterface::VERBOSE);

                    continue 2;
                }

                // push the "old" recipe into the $manifests
                $manifests[$name] = $newManifests[$name];
                $locks[$name] = $newData['locks'][$name];
            }

            if ($operation instanceof InstallOperation && isset($locks[$name])) {
                $ref = $this->lock->get($name)['recipe']['ref'] ?? null;
                if (!$reset && $ref && ($locks[$name]['recipe']['ref'] ?? null) === $ref) {
                    continue;
                }
                $this->lock->set($name, $locks[$name]);
            } elseif ($operation instanceof UninstallOperation) {
                if (!$this->lock->has($name)) {
                    continue;
                }
                $this->lock->remove($name);
            }

            if (isset($manifests[$name])) {
                if ('metapackage' === $package->getType()) {
                    $metaRecipes[$name] = new Recipe($package, $name, $job, $manifests[$name], $locks[$name] ?? []);
                } elseif ('symfony/flex' === $name) {
                    $flexRecipe = [$name => new Recipe($package, $name, $job, $manifests[$name], $locks[$name] ?? [])];
                } else {
                    $recipes[$name] = new Recipe($package, $name, $job, $manifests[$name], $locks[$name] ?? []);
                }
            }

            if (!isset($manifests[$name])) {
                $bundles = [];

                if (null === $devPackages) {
                    $devPackages = array_column($this->composer->getLocker()->getLockData()['packages-dev'], 'name');
                }
                $envs = \in_array($name, $devPackages) ? ['dev', 'test'] : ['all'];
                $bundle = new SymfonyBundle($this->composer, $package, $job);
                foreach ($bundle->getClassNames() as $bundleClass) {
                    $bundles[$bundleClass] = $envs;
                }

                if ($bundles) {
                    $manifest = [
                        'origin' => sprintf('%s:%s@auto-generated recipe', $name, $package->getPrettyVersion()),
                        'manifest' => ['bundles' => $bundles],
                    ];
                    $recipes[$name] = new Recipe($package, $name, $job, $manifest);
                }
            }
        }

        return array_merge($flexRecipe, $metaRecipes, array_filter($recipes));
    }

    public function truncatePackages(PrePoolCreateEvent $event)
    {
        if (!$this->filter) {
            return;
        }

        $rootPackage = $this->composer->getPackage();
        $lockedPackages = $event->getRequest()->getFixedOrLockedPackages();

        $event->setPackages($this->filter->removeLegacyPackages($event->getPackages(), $rootPackage, $lockedPackages));
    }

    public function getComposerJsonHash(): string
    {
        return md5_file(Factory::getComposerFile());
    }

    public function getLock(): Lock
    {
        if (null === $this->lock) {
            throw new \Exception('Cannot access lock before calling activate().');
        }

        return $this->lock;
    }

    private function initOptions(): Options
    {
        $extra = $this->composer->getPackage()->getExtra();

        $options = array_merge([
            'bin-dir' => 'bin',
            'conf-dir' => 'conf',
            'config-dir' => 'config',
            'src-dir' => 'src',
            'var-dir' => 'var',
            'public-dir' => 'public',
            'root-dir' => $extra['symfony']['root-dir'] ?? '.',
            'runtime' => $extra['runtime'] ?? [],
        ], $extra);

        return new Options($options, $this->io);
    }

    private function formatOrigin(Recipe $recipe): string
    {
        if (method_exists($recipe, 'getFormattedOrigin')) {
            return $recipe->getFormattedOrigin();
        }

        // BC with upgrading from flex < 1.18
        $origin = $recipe->getOrigin();

        // symfony/translation:3.3@github.com/symfony/recipes:branch
        if (!preg_match('/^([^:]++):([^@]++)@(.+)$/', $origin, $matches)) {
            return $origin;
        }

        return sprintf('<info>%s</> (<comment>>=%s</>): From %s', $matches[1], $matches[2], 'auto-generated recipe' === $matches[3] ? '<comment>'.$matches[3].'</>' : $matches[3]);
    }

    private function shouldRecordOperation(OperationInterface $operation, bool $isDevMode, Composer $composer = null): bool
    {
        if ($this->dryRun || $this->reinstall) {
            return false;
        }

        if ($operation instanceof UpdateOperation) {
            $package = $operation->getTargetPackage();
        } else {
            $package = $operation->getPackage();
        }

        // when Composer runs with --no-dev, ignore uninstall operations on packages from require-dev
        if (!$isDevMode && $operation instanceof UninstallOperation) {
            foreach (($composer ?? $this->composer)->getLocker()->getLockData()['packages-dev'] as $p) {
                if ($package->getName() === $p['name']) {
                    return false;
                }
            }
        }

        // FIXME: Multi name with getNames()
        $name = $package->getName();
        if ($operation instanceof InstallOperation) {
            if (!$this->lock->has($name)) {
                return true;
            }
        } elseif ($operation instanceof UninstallOperation) {
            return true;
        }

        return false;
    }

    private function updateComposerLock()
    {
        $lock = substr(Factory::getComposerFile(), 0, -4).'lock';
        $composerJson = file_get_contents(Factory::getComposerFile());
        $lockFile = new JsonFile($lock, null, $this->io);
        $locker = new Locker($this->io, $lockFile, $this->composer->getInstallationManager(), $composerJson);
        $lockData = $locker->getLockData();
        $lockData['content-hash'] = Locker::getContentHash($composerJson);
        $lockFile->write($lockData);
    }

    private function unpack(Event $event)
    {
        $jsonPath = Factory::getComposerFile();
        $json = JsonFile::parseJson(file_get_contents($jsonPath));
        $sortPackages = $this->composer->getConfig()->get('sort-packages');
        $unpackOp = new Operation(true, $sortPackages);

        foreach (['require', 'require-dev'] as $type) {
            foreach ($json[$type] ?? [] as $package => $constraint) {
                $unpackOp->addPackage($package, $constraint, 'require-dev' === $type);
            }
        }

        $unpacker = new Unpacker($this->composer, new PackageResolver($this->downloader), $this->dryRun);
        $result = $unpacker->unpack($unpackOp);

        if (!$result->getUnpacked()) {
            return;
        }

        $this->io->writeError('<info>Unpacking Symfony packs</>');
        foreach ($result->getUnpacked() as $pkg) {
            $this->io->writeError(sprintf('  - Unpacked <info>%s</>', $pkg->getName()));
        }

        $unpacker->updateLock($result, $this->io);

        $this->reinstall($event, false);
    }

    private function reinstall(Event $event, bool $update)
    {
        $this->reinstall = false;
        $event->stopPropagation();

        $ed = $this->composer->getEventDispatcher();
        $disableScripts = !method_exists($ed, 'setRunScripts') || !((array) $ed)["\0*\0runScripts"];
        $composer = Factory::create($this->io, null, false, $disableScripts);

        $installer = clone $this->installer;
        $installer->__construct(
            $this->io,
            $composer->getConfig(),
            $composer->getPackage(),
            $composer->getDownloadManager(),
            $composer->getRepositoryManager(),
            $composer->getLocker(),
            $composer->getInstallationManager(),
            $composer->getEventDispatcher(),
            $composer->getAutoloadGenerator()
        );

        if (!$update && method_exists($installer, 'setUpdateAllowList')) {
            $installer->setUpdateAllowList(['php']);
        } elseif (!$update) {
            $installer->setUpdateWhiteList(['php']);
        }

        $installer->run();

        $this->io->write($this->postInstallOutput);
        $this->postInstallOutput = [];
    }

    public static function getSubscribedEvents(): array
    {
        if (!self::$activated) {
            return [];
        }

        $events = [
            PackageEvents::POST_PACKAGE_UPDATE => 'enableThanksReminder',
            InstallerEvents::PRE_OPERATIONS_EXEC => 'recordOperations',
            PluginEvents::PRE_POOL_CREATE => 'truncatePackages',
            ScriptEvents::POST_CREATE_PROJECT_CMD => 'configureProject',
            ScriptEvents::POST_INSTALL_CMD => 'install',
            ScriptEvents::PRE_UPDATE_CMD => 'configureInstaller',
            ScriptEvents::POST_UPDATE_CMD => 'update',
            'auto-scripts' => 'executeAutoScripts',
        ];

<<<<<<< HEAD
=======
        if (version_compare('2.0.0', PluginInterface::PLUGIN_API_VERSION, '>')) {
            $events += [
                PackageEvents::POST_PACKAGE_INSTALL => [['recordFlexInstall'], ['record']],
                PackageEvents::POST_PACKAGE_UPDATE => [['record'], ['enableThanksReminder']],
                PackageEvents::POST_PACKAGE_UNINSTALL => 'record',
                InstallerEvents::PRE_DEPENDENCIES_SOLVING => [['populateProvidersCacheDir', \PHP_INT_MAX]],
                InstallerEvents::POST_DEPENDENCIES_SOLVING => [['populateFilesCacheDir', \PHP_INT_MAX]],
                PackageEvents::PRE_PACKAGE_INSTALL => [['populateFilesCacheDir', ~\PHP_INT_MAX]],
                PackageEvents::PRE_PACKAGE_UPDATE => [['populateFilesCacheDir', ~\PHP_INT_MAX]],
                PluginEvents::PRE_FILE_DOWNLOAD => 'onFileDownload',
            ];
        } else {
            $events += [
                PackageEvents::POST_PACKAGE_UPDATE => 'enableThanksReminder',
                PackageEvents::POST_PACKAGE_INSTALL => 'recordFlexInstall',
                InstallerEvents::PRE_OPERATIONS_EXEC => 'recordOperations',
                PluginEvents::PRE_POOL_CREATE => 'truncatePackages',
            ];
        }

>>>>>>> e74319d1
        return $events;
    }

    private function doesRecipeConflict(array $recipeData, OperationInterface $operation): bool
    {
        if (empty($recipeData['manifest']['conflict']) || $operation instanceof UninstallOperation) {
            return false;
        }

        $lockedRepository = $this->composer->getLocker()->getLockedRepository();

        foreach ($recipeData['manifest']['conflict'] as $conflictingPackage => $constraint) {
            if ($lockedRepository->findPackage($conflictingPackage, $constraint)) {
                return true;
            }
        }

        return false;
    }
}<|MERGE_RESOLUTION|>--- conflicted
+++ resolved
@@ -779,10 +779,8 @@
             $composer->getAutoloadGenerator()
         );
 
-        if (!$update && method_exists($installer, 'setUpdateAllowList')) {
+        if (!$update) {
             $installer->setUpdateAllowList(['php']);
-        } elseif (!$update) {
-            $installer->setUpdateWhiteList(['php']);
         }
 
         $installer->run();
@@ -799,6 +797,7 @@
 
         $events = [
             PackageEvents::POST_PACKAGE_UPDATE => 'enableThanksReminder',
+            PackageEvents::POST_PACKAGE_INSTALL => 'recordFlexInstall',
             InstallerEvents::PRE_OPERATIONS_EXEC => 'recordOperations',
             PluginEvents::PRE_POOL_CREATE => 'truncatePackages',
             ScriptEvents::POST_CREATE_PROJECT_CMD => 'configureProject',
@@ -808,29 +807,6 @@
             'auto-scripts' => 'executeAutoScripts',
         ];
 
-<<<<<<< HEAD
-=======
-        if (version_compare('2.0.0', PluginInterface::PLUGIN_API_VERSION, '>')) {
-            $events += [
-                PackageEvents::POST_PACKAGE_INSTALL => [['recordFlexInstall'], ['record']],
-                PackageEvents::POST_PACKAGE_UPDATE => [['record'], ['enableThanksReminder']],
-                PackageEvents::POST_PACKAGE_UNINSTALL => 'record',
-                InstallerEvents::PRE_DEPENDENCIES_SOLVING => [['populateProvidersCacheDir', \PHP_INT_MAX]],
-                InstallerEvents::POST_DEPENDENCIES_SOLVING => [['populateFilesCacheDir', \PHP_INT_MAX]],
-                PackageEvents::PRE_PACKAGE_INSTALL => [['populateFilesCacheDir', ~\PHP_INT_MAX]],
-                PackageEvents::PRE_PACKAGE_UPDATE => [['populateFilesCacheDir', ~\PHP_INT_MAX]],
-                PluginEvents::PRE_FILE_DOWNLOAD => 'onFileDownload',
-            ];
-        } else {
-            $events += [
-                PackageEvents::POST_PACKAGE_UPDATE => 'enableThanksReminder',
-                PackageEvents::POST_PACKAGE_INSTALL => 'recordFlexInstall',
-                InstallerEvents::PRE_OPERATIONS_EXEC => 'recordOperations',
-                PluginEvents::PRE_POOL_CREATE => 'truncatePackages',
-            ];
-        }
-
->>>>>>> e74319d1
         return $events;
     }
 
