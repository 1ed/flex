--- conflicted
+++ resolved
@@ -810,14 +810,11 @@
         }
 
         $events = [
-<<<<<<< HEAD
             PackageEvents::POST_PACKAGE_UPDATE => 'enableThanksReminder',
             PackageEvents::POST_PACKAGE_INSTALL => 'recordFlexInstall',
+            PackageEvents::POST_PACKAGE_UNINSTALL => 'record',
             InstallerEvents::PRE_OPERATIONS_EXEC => 'recordOperations',
             PluginEvents::PRE_POOL_CREATE => 'truncatePackages',
-=======
-            PackageEvents::POST_PACKAGE_UNINSTALL => 'record',
->>>>>>> 9c612796
             ScriptEvents::POST_CREATE_PROJECT_CMD => 'configureProject',
             ScriptEvents::POST_INSTALL_CMD => 'install',
             ScriptEvents::PRE_UPDATE_CMD => 'configureInstaller',
@@ -825,28 +822,6 @@
             'auto-scripts' => 'executeAutoScripts',
         ];
 
-<<<<<<< HEAD
-=======
-        if (version_compare('2.0.0', PluginInterface::PLUGIN_API_VERSION, '>')) {
-            $events += [
-                PackageEvents::POST_PACKAGE_INSTALL => [['recordFlexInstall'], ['record']],
-                PackageEvents::POST_PACKAGE_UPDATE => [['record'], ['enableThanksReminder']],
-                InstallerEvents::PRE_DEPENDENCIES_SOLVING => [['populateProvidersCacheDir', \PHP_INT_MAX]],
-                InstallerEvents::POST_DEPENDENCIES_SOLVING => [['populateFilesCacheDir', \PHP_INT_MAX]],
-                PackageEvents::PRE_PACKAGE_INSTALL => [['populateFilesCacheDir', ~\PHP_INT_MAX]],
-                PackageEvents::PRE_PACKAGE_UPDATE => [['populateFilesCacheDir', ~\PHP_INT_MAX]],
-                PluginEvents::PRE_FILE_DOWNLOAD => 'onFileDownload',
-            ];
-        } else {
-            $events += [
-                PackageEvents::POST_PACKAGE_UPDATE => 'enableThanksReminder',
-                PackageEvents::POST_PACKAGE_INSTALL => 'recordFlexInstall',
-                InstallerEvents::PRE_OPERATIONS_EXEC => 'recordOperations',
-                PluginEvents::PRE_POOL_CREATE => 'truncatePackages',
-            ];
-        }
-
->>>>>>> 9c612796
         return $events;
     }
 
